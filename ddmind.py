import streamlit as st
from langchain.chat_models import ChatOpenAI
from langchain.prompts import PromptTemplate
from langchain.schema import SystemMessage, HumanMessage
import streamlit as st
import pandas as pd
import os
import openai
import json
from io import BytesIO
from datetime import datetime
import numpy as np
import plotly.express as px
import plotly.graph_objects as go

#Import custom modules
from data_processing import (
    create_date_column, 
    process_time_period, 
    to_excel_download_link
    
)
from data_analysis import (
    calculate_growth, 
    calculate_concentration, 
    create_top_n_concentration, 
    create_top_n_table
)
from chart_generation import (
    create_line_chart, 
    create_bar_chart, 
    create_area_chart,
    create_heatmap_chart
)
from ai_insights import (
    analyze_data_with_langchain,
    generate_tab_insights,
    generate_recommendations_from_file
)
from tabs import create_analysis_tabs

#Set OpenAI API key
openai.api_key = os.getenv("OPENAI_API_KEY")

def to_excel_download_link(analysis_dfs, filename="analysis_result.xlsx"):
    """Generates a link to download all analysis dataframes as an Excel file with separate sheets."""
    output = BytesIO()
    with pd.ExcelWriter(output, engine='openpyxl') as writer:
        for sheet_name, df in analysis_dfs.items():
            df.to_excel(writer, index=True, sheet_name=sheet_name)
    excel_data = output.getvalue()
    return excel_data

def main():
    #Custom CSS for sidebar styling
    st.markdown("""
        <style>
        [data-testid="stSidebar"] {
            background-color: rgba(10, 8, 41, 255);
        }    
        [data-testid="stSidebar"] [data-testid="stMarkdownContainer"] {
            color: white;
        }
        </style>
    """, unsafe_allow_html=True)

    #Create sidebar
    with st.sidebar:
        st.title("DDMind.ai")
        
        st.markdown("### About")
        st.info("""
        DDMind is a data analysis tool that helps you:
        - Upload and analyze Excel/CSV files
        - Get AI-powered Recommendations
        - Generate Interactive Visualizations
        - Export Detailed Analysis Reports
        """)
        
        st.markdown("### Supported File Formats")
        st.write("- Excel (.xlsx, .xls)")
        st.write("- CSV (.csv)")
        
        st.markdown("### Analysis Settings")
        show_raw_data = st.checkbox("Show Raw Data", value=False)
        enable_ai_insights = st.checkbox("Enable AI Insights", value=True)
        
        st.markdown("---")
        st.markdown("Made with ❤️ by DDMind")

    st.title("DDMind")

    if 'analysis_complete' not in st.session_state:
        st.session_state.analysis_complete = False
    
    if 'last_uploaded_file' not in st.session_state:
        st.session_state.last_uploaded_file = None
    
    if 'df_cleaned' not in st.session_state:
        st.session_state.df_cleaned = None
    
    if 'json_response' not in st.session_state:
        st.session_state.json_response = None

    uploaded_file = st.file_uploader("Upload an Excel file", type=["xlsx", "xls", "csv"])

    if uploaded_file is not None and (st.session_state.last_uploaded_file != uploaded_file):
        try:
            st.session_state.last_uploaded_file = uploaded_file

            if uploaded_file.name.endswith('.csv'):
                df = pd.read_csv(uploaded_file)
            else:
                df = pd.read_excel(uploaded_file)

            df = create_date_column(df)
            
            st.write("### Extracted Data:")
            st.write(df)

            st.session_state.df_cleaned = df.drop_duplicates().fillna(method='ffill').fillna(method='bfill')

            with st.spinner("Analyzing data..."):
                st.session_state.json_response = analyze_data_with_langchain(st.session_state.df_cleaned)

            st.write("### DDMind Recommendations:")
            st.write(st.session_state.json_response["recommendations"])

        except Exception as e:
            st.error(f"Error reading file: {e}")
            return

    if st.session_state.df_cleaned is not None and st.session_state.json_response is not None:
        df_cleaned = st.session_state.df_cleaned
        json_response = st.session_state.json_response

        analysis_types = json_response.get("analysis_types", ["Basic Analysis"])
        filters = json_response.get("filters", df_cleaned.select_dtypes(include=['object']).columns.tolist())
        value_columns = json_response.get("value_columns", df_cleaned.select_dtypes(include=['int64', 'float64']).columns.tolist())
        time_periods = json_response.get("time_periods", ["Monthly", "Quarterly", "Yearly"])
        date_columns = json_response.get("date_columns", [col for col in df_cleaned.columns if 'date' in col.lower()])

        with st.form(key='analysis_form'):
            col1, col2 = st.columns(2)

            with col1:
                st.write("### Select Variables")
                selected_analysis = st.selectbox("Analysis Type", ['Select...'] + analysis_types, key='analysis_type')
                selected_filter = st.selectbox("Topic", ['Select...'] + filters, key='filter')
                
                if selected_filter and selected_filter != 'Select...':
                    unique_values = sorted(df_cleaned[selected_filter].dropna().unique())
                    specific_filter_options = ['All'] + list(unique_values)
                    selected_subfilter = st.selectbox(
                        f"Select {selected_filter}", 
                        options=specific_filter_options,
                        index=0,
                        key='subfilter'
                    )
                else:
<<<<<<< HEAD
                    selected_subfilter = st.selectbox("Select Specific Filter",['All'],key='subfilter_disabled')
=======
                    selected_subfilter = st.selectbox("Select Specific Filter",['All'],key='subfilter_disabled'
                )   
>>>>>>> 4a1ce68c

            with col2:
                st.write("###  ")
                selected_value = st.selectbox("Value", ['Select...'] + value_columns, key='value')
                selected_time = st.selectbox("Time Period", ['Select...'] + time_periods, key='time')

                if date_columns:
                    date_options = ['Select...'] + date_columns
                else:
                    date_options = ['Select...', 'None available']
                selected_date = st.selectbox("Date", date_options, key='date')

            submit_button = st.form_submit_button("Run Analysis")

            #Ensure all selections are valid before running the analysis
            all_selected = (
                selected_analysis != 'Select...' and
                selected_filter != 'Select...' and
                selected_subfilter != 'Select...' and
                selected_value != 'Select...' and
                selected_time != 'Select...' and
                selected_date != 'Select...'
            )

            if submit_button and not all_selected:
                st.error("Please select all options before running the analysis.")
                return

        if submit_button:
            if selected_subfilter == 'All':
                df_analysis = df_cleaned
            else:
                df_analysis = df_cleaned[df_cleaned[selected_filter] == selected_subfilter]

            if selected_filter in df_analysis.columns and selected_value in df_analysis.columns:
                try:
                    st.write("### Analysis Result:")

                    if selected_date != "None available":
                        df_analysis = process_time_period(df_analysis.copy(), selected_date, selected_time)
                        
                        analysis_result = df_analysis.groupby(['period', selected_filter])[selected_value].agg(['sum', 'mean', 'count'])
                        result_df = analysis_result.reset_index()
                        result_df.columns = ['Time Period', selected_filter, 'Sum', 'Average', 'Count']
                        result_df = result_df.sort_values('Time Period')
                        
                        value_df = result_df.pivot(index=selected_filter, columns='Time Period', values='Sum')
                        avg_df = result_df.pivot(index=selected_filter, columns='Time Period', values='Average')
                        count_df = result_df.pivot(index=selected_filter, columns='Time Period', values='Count')
                        
                        total_sum = value_df.sum()
                        pct_df = value_df.div(total_sum) * 100
                        growth_df = calculate_growth(value_df)
                        concentration_df = calculate_concentration(value_df)
                        total_sum_df = pd.DataFrame(value_df.sum()).T
                        total_sum_df.index = ['Total']

                    else:
                        analysis_result = df_analysis.groupby(selected_filter)[selected_value].agg(['sum', 'mean', 'count'])
                        result_df = analysis_result.reset_index()
                        
                        value_df = result_df.set_index(selected_filter)[['sum']]
                        avg_df = result_df.set_index(selected_filter)[['mean']]
                        count_df = result_df.set_index(selected_filter)[['count']]
                        pct_df = value_df.div(value_df.sum()) * 100
                        growth_df = pd.DataFrame(index=value_df.index, columns=['Growth'])
                        concentration_df = calculate_concentration(value_df)
                        total_sum_df = pd.DataFrame(value_df.sum()).T
                        total_sum_df.index = ['Total']

                    # =Create all analysis tabs using the new function
                    create_analysis_tabs(
                        value_df, 
                        total_sum_df, 
                        pct_df, 
                        avg_df, 
                        growth_df, 
                        count_df, 
                        concentration_df,
                        selected_value,
                        selected_filter
                    )

                    analysis_dfs = {
                        "Value": value_df,
                        "Total Sum": total_sum_df,
                        "Percentage": pct_df,
                        "Average": avg_df,
                        "Growth": growth_df,
                        "Count": count_df,
                        "Concentration": concentration_df
                    }

                    excel_data = to_excel_download_link(analysis_dfs)

                    st.session_state.analysis_dfs = analysis_dfs
                    st.session_state.analysis_complete = True
                    st.session_state.excel_data = excel_data

                except Exception as e:
                    st.error(f"An error occurred during analysis: {e}")

        if st.session_state.analysis_complete:
            if st.button("Generate Insights"):
                try:
                    full_summary = "\n\n".join([
                        f"{name} Analysis:\n{df.to_string()}"
                        for name, df in st.session_state.analysis_dfs.items()
                    ])

                    with st.spinner("Generating Insights..."):
                        recommendations = generate_recommendations_from_file(full_summary)
                        st.write("### DDMind Insights:")
                        st.write(recommendations)

                except Exception as e:
                    st.error(f"Recommendation generation error: {e}")

            st.download_button(
                label="Download Analysis Results",
                data=st.session_state.excel_data,
                file_name=f"{selected_analysis}_{selected_value}_by_{selected_filter}_{selected_subfilter}_{selected_time}.xlsx",
                mime="application/vnd.openxmlformats-officedocument.spreadsheetml.sheet",
            )

if __name__ == "__main__":
    main()
<|MERGE_RESOLUTION|>--- conflicted
+++ resolved
@@ -1,293 +1,293 @@
-import streamlit as st
-from langchain.chat_models import ChatOpenAI
-from langchain.prompts import PromptTemplate
-from langchain.schema import SystemMessage, HumanMessage
-import streamlit as st
-import pandas as pd
-import os
-import openai
-import json
-from io import BytesIO
-from datetime import datetime
-import numpy as np
-import plotly.express as px
-import plotly.graph_objects as go
-
-#Import custom modules
-from data_processing import (
-    create_date_column, 
-    process_time_period, 
-    to_excel_download_link
-    
-)
-from data_analysis import (
-    calculate_growth, 
-    calculate_concentration, 
-    create_top_n_concentration, 
-    create_top_n_table
-)
-from chart_generation import (
-    create_line_chart, 
-    create_bar_chart, 
-    create_area_chart,
-    create_heatmap_chart
-)
-from ai_insights import (
-    analyze_data_with_langchain,
-    generate_tab_insights,
-    generate_recommendations_from_file
-)
-from tabs import create_analysis_tabs
-
-#Set OpenAI API key
-openai.api_key = os.getenv("OPENAI_API_KEY")
-
-def to_excel_download_link(analysis_dfs, filename="analysis_result.xlsx"):
-    """Generates a link to download all analysis dataframes as an Excel file with separate sheets."""
-    output = BytesIO()
-    with pd.ExcelWriter(output, engine='openpyxl') as writer:
-        for sheet_name, df in analysis_dfs.items():
-            df.to_excel(writer, index=True, sheet_name=sheet_name)
-    excel_data = output.getvalue()
-    return excel_data
-
-def main():
-    #Custom CSS for sidebar styling
-    st.markdown("""
-        <style>
-        [data-testid="stSidebar"] {
-            background-color: rgba(10, 8, 41, 255);
-        }    
-        [data-testid="stSidebar"] [data-testid="stMarkdownContainer"] {
-            color: white;
-        }
-        </style>
-    """, unsafe_allow_html=True)
-
-    #Create sidebar
-    with st.sidebar:
-        st.title("DDMind.ai")
-        
-        st.markdown("### About")
-        st.info("""
-        DDMind is a data analysis tool that helps you:
-        - Upload and analyze Excel/CSV files
-        - Get AI-powered Recommendations
-        - Generate Interactive Visualizations
-        - Export Detailed Analysis Reports
-        """)
-        
-        st.markdown("### Supported File Formats")
-        st.write("- Excel (.xlsx, .xls)")
-        st.write("- CSV (.csv)")
-        
-        st.markdown("### Analysis Settings")
-        show_raw_data = st.checkbox("Show Raw Data", value=False)
-        enable_ai_insights = st.checkbox("Enable AI Insights", value=True)
-        
-        st.markdown("---")
-        st.markdown("Made with ❤️ by DDMind")
-
-    st.title("DDMind")
-
-    if 'analysis_complete' not in st.session_state:
-        st.session_state.analysis_complete = False
-    
-    if 'last_uploaded_file' not in st.session_state:
-        st.session_state.last_uploaded_file = None
-    
-    if 'df_cleaned' not in st.session_state:
-        st.session_state.df_cleaned = None
-    
-    if 'json_response' not in st.session_state:
-        st.session_state.json_response = None
-
-    uploaded_file = st.file_uploader("Upload an Excel file", type=["xlsx", "xls", "csv"])
-
-    if uploaded_file is not None and (st.session_state.last_uploaded_file != uploaded_file):
-        try:
-            st.session_state.last_uploaded_file = uploaded_file
-
-            if uploaded_file.name.endswith('.csv'):
-                df = pd.read_csv(uploaded_file)
-            else:
-                df = pd.read_excel(uploaded_file)
-
-            df = create_date_column(df)
-            
-            st.write("### Extracted Data:")
-            st.write(df)
-
-            st.session_state.df_cleaned = df.drop_duplicates().fillna(method='ffill').fillna(method='bfill')
-
-            with st.spinner("Analyzing data..."):
-                st.session_state.json_response = analyze_data_with_langchain(st.session_state.df_cleaned)
-
-            st.write("### DDMind Recommendations:")
-            st.write(st.session_state.json_response["recommendations"])
-
-        except Exception as e:
-            st.error(f"Error reading file: {e}")
-            return
-
-    if st.session_state.df_cleaned is not None and st.session_state.json_response is not None:
-        df_cleaned = st.session_state.df_cleaned
-        json_response = st.session_state.json_response
-
-        analysis_types = json_response.get("analysis_types", ["Basic Analysis"])
-        filters = json_response.get("filters", df_cleaned.select_dtypes(include=['object']).columns.tolist())
-        value_columns = json_response.get("value_columns", df_cleaned.select_dtypes(include=['int64', 'float64']).columns.tolist())
-        time_periods = json_response.get("time_periods", ["Monthly", "Quarterly", "Yearly"])
-        date_columns = json_response.get("date_columns", [col for col in df_cleaned.columns if 'date' in col.lower()])
-
-        with st.form(key='analysis_form'):
-            col1, col2 = st.columns(2)
-
-            with col1:
-                st.write("### Select Variables")
-                selected_analysis = st.selectbox("Analysis Type", ['Select...'] + analysis_types, key='analysis_type')
-                selected_filter = st.selectbox("Topic", ['Select...'] + filters, key='filter')
-                
-                if selected_filter and selected_filter != 'Select...':
-                    unique_values = sorted(df_cleaned[selected_filter].dropna().unique())
-                    specific_filter_options = ['All'] + list(unique_values)
-                    selected_subfilter = st.selectbox(
-                        f"Select {selected_filter}", 
-                        options=specific_filter_options,
-                        index=0,
-                        key='subfilter'
-                    )
-                else:
-<<<<<<< HEAD
-                    selected_subfilter = st.selectbox("Select Specific Filter",['All'],key='subfilter_disabled')
-=======
-                    selected_subfilter = st.selectbox("Select Specific Filter",['All'],key='subfilter_disabled'
-                )   
->>>>>>> 4a1ce68c
-
-            with col2:
-                st.write("###  ")
-                selected_value = st.selectbox("Value", ['Select...'] + value_columns, key='value')
-                selected_time = st.selectbox("Time Period", ['Select...'] + time_periods, key='time')
-
-                if date_columns:
-                    date_options = ['Select...'] + date_columns
-                else:
-                    date_options = ['Select...', 'None available']
-                selected_date = st.selectbox("Date", date_options, key='date')
-
-            submit_button = st.form_submit_button("Run Analysis")
-
-            #Ensure all selections are valid before running the analysis
-            all_selected = (
-                selected_analysis != 'Select...' and
-                selected_filter != 'Select...' and
-                selected_subfilter != 'Select...' and
-                selected_value != 'Select...' and
-                selected_time != 'Select...' and
-                selected_date != 'Select...'
-            )
-
-            if submit_button and not all_selected:
-                st.error("Please select all options before running the analysis.")
-                return
-
-        if submit_button:
-            if selected_subfilter == 'All':
-                df_analysis = df_cleaned
-            else:
-                df_analysis = df_cleaned[df_cleaned[selected_filter] == selected_subfilter]
-
-            if selected_filter in df_analysis.columns and selected_value in df_analysis.columns:
-                try:
-                    st.write("### Analysis Result:")
-
-                    if selected_date != "None available":
-                        df_analysis = process_time_period(df_analysis.copy(), selected_date, selected_time)
-                        
-                        analysis_result = df_analysis.groupby(['period', selected_filter])[selected_value].agg(['sum', 'mean', 'count'])
-                        result_df = analysis_result.reset_index()
-                        result_df.columns = ['Time Period', selected_filter, 'Sum', 'Average', 'Count']
-                        result_df = result_df.sort_values('Time Period')
-                        
-                        value_df = result_df.pivot(index=selected_filter, columns='Time Period', values='Sum')
-                        avg_df = result_df.pivot(index=selected_filter, columns='Time Period', values='Average')
-                        count_df = result_df.pivot(index=selected_filter, columns='Time Period', values='Count')
-                        
-                        total_sum = value_df.sum()
-                        pct_df = value_df.div(total_sum) * 100
-                        growth_df = calculate_growth(value_df)
-                        concentration_df = calculate_concentration(value_df)
-                        total_sum_df = pd.DataFrame(value_df.sum()).T
-                        total_sum_df.index = ['Total']
-
-                    else:
-                        analysis_result = df_analysis.groupby(selected_filter)[selected_value].agg(['sum', 'mean', 'count'])
-                        result_df = analysis_result.reset_index()
-                        
-                        value_df = result_df.set_index(selected_filter)[['sum']]
-                        avg_df = result_df.set_index(selected_filter)[['mean']]
-                        count_df = result_df.set_index(selected_filter)[['count']]
-                        pct_df = value_df.div(value_df.sum()) * 100
-                        growth_df = pd.DataFrame(index=value_df.index, columns=['Growth'])
-                        concentration_df = calculate_concentration(value_df)
-                        total_sum_df = pd.DataFrame(value_df.sum()).T
-                        total_sum_df.index = ['Total']
-
-                    # =Create all analysis tabs using the new function
-                    create_analysis_tabs(
-                        value_df, 
-                        total_sum_df, 
-                        pct_df, 
-                        avg_df, 
-                        growth_df, 
-                        count_df, 
-                        concentration_df,
-                        selected_value,
-                        selected_filter
-                    )
-
-                    analysis_dfs = {
-                        "Value": value_df,
-                        "Total Sum": total_sum_df,
-                        "Percentage": pct_df,
-                        "Average": avg_df,
-                        "Growth": growth_df,
-                        "Count": count_df,
-                        "Concentration": concentration_df
-                    }
-
-                    excel_data = to_excel_download_link(analysis_dfs)
-
-                    st.session_state.analysis_dfs = analysis_dfs
-                    st.session_state.analysis_complete = True
-                    st.session_state.excel_data = excel_data
-
-                except Exception as e:
-                    st.error(f"An error occurred during analysis: {e}")
-
-        if st.session_state.analysis_complete:
-            if st.button("Generate Insights"):
-                try:
-                    full_summary = "\n\n".join([
-                        f"{name} Analysis:\n{df.to_string()}"
-                        for name, df in st.session_state.analysis_dfs.items()
-                    ])
-
-                    with st.spinner("Generating Insights..."):
-                        recommendations = generate_recommendations_from_file(full_summary)
-                        st.write("### DDMind Insights:")
-                        st.write(recommendations)
-
-                except Exception as e:
-                    st.error(f"Recommendation generation error: {e}")
-
-            st.download_button(
-                label="Download Analysis Results",
-                data=st.session_state.excel_data,
-                file_name=f"{selected_analysis}_{selected_value}_by_{selected_filter}_{selected_subfilter}_{selected_time}.xlsx",
-                mime="application/vnd.openxmlformats-officedocument.spreadsheetml.sheet",
-            )
-
-if __name__ == "__main__":
-    main()
+import streamlit as st
+from langchain.chat_models import ChatOpenAI
+from langchain.prompts import PromptTemplate
+from langchain.schema import SystemMessage, HumanMessage
+import streamlit as st
+import pandas as pd
+import os
+import openai
+import json
+from io import BytesIO
+from datetime import datetime
+import numpy as np
+import plotly.express as px
+import plotly.graph_objects as go
+
+#Import custom modules
+from data_processing import (
+    create_date_column, 
+    process_time_period, 
+    to_excel_download_link
+    
+)
+from data_analysis import (
+    calculate_growth, 
+    calculate_concentration, 
+    create_top_n_concentration, 
+    create_top_n_table
+)
+from chart_generation import (
+    create_line_chart, 
+    create_bar_chart, 
+    create_area_chart,
+    create_heatmap_chart
+)
+from ai_insights import (
+    analyze_data_with_langchain,
+    generate_tab_insights,
+    generate_recommendations_from_file
+)
+from tabs import create_analysis_tabs
+
+#Set OpenAI API key
+openai.api_key = os.getenv("OPENAI_API_KEY")
+
+def to_excel_download_link(analysis_dfs, filename="analysis_result.xlsx"):
+    """Generates a link to download all analysis dataframes as an Excel file with separate sheets."""
+    output = BytesIO()
+    with pd.ExcelWriter(output, engine='openpyxl') as writer:
+        for sheet_name, df in analysis_dfs.items():
+            df.to_excel(writer, index=True, sheet_name=sheet_name)
+    excel_data = output.getvalue()
+    return excel_data
+
+def main():
+    #Custom CSS for sidebar styling
+    st.markdown("""
+        <style>
+        [data-testid="stSidebar"] {
+            background-color: rgba(10, 8, 41, 255);
+        }    
+        [data-testid="stSidebar"] [data-testid="stMarkdownContainer"] {
+            color: white;
+        }
+        </style>
+    """, unsafe_allow_html=True)
+
+    #Create sidebar
+    with st.sidebar:
+        st.title("DDMind.ai")
+        
+        st.markdown("### About")
+        st.info("""
+        DDMind is a data analysis tool that helps you:
+        - Upload and analyze Excel/CSV files
+        - Get AI-powered Recommendations
+        - Generate Interactive Visualizations
+        - Export Detailed Analysis Reports
+        """)
+        
+        st.markdown("### Supported File Formats")
+        st.write("- Excel (.xlsx, .xls)")
+        st.write("- CSV (.csv)")
+        
+        st.markdown("### Analysis Settings")
+        show_raw_data = st.checkbox("Show Raw Data", value=False)
+        enable_ai_insights = st.checkbox("Enable AI Insights", value=True)
+        
+        st.markdown("---")
+        st.markdown("Made with ❤️ by DDMind")
+
+    st.title("DDMind")
+
+    if 'analysis_complete' not in st.session_state:
+        st.session_state.analysis_complete = False
+    
+    if 'last_uploaded_file' not in st.session_state:
+        st.session_state.last_uploaded_file = None
+    
+    if 'df_cleaned' not in st.session_state:
+        st.session_state.df_cleaned = None
+    
+    if 'json_response' not in st.session_state:
+        st.session_state.json_response = None
+
+    uploaded_file = st.file_uploader("Upload an Excel file", type=["xlsx", "xls", "csv"])
+
+    if uploaded_file is not None and (st.session_state.last_uploaded_file != uploaded_file):
+        try:
+            st.session_state.last_uploaded_file = uploaded_file
+
+            if uploaded_file.name.endswith('.csv'):
+                df = pd.read_csv(uploaded_file)
+            else:
+                df = pd.read_excel(uploaded_file)
+
+            df = create_date_column(df)
+            
+            st.write("### Extracted Data:")
+            st.write(df)
+
+            st.session_state.df_cleaned = df.drop_duplicates().fillna(method='ffill').fillna(method='bfill')
+
+            with st.spinner("Analyzing data..."):
+                st.session_state.json_response = analyze_data_with_langchain(st.session_state.df_cleaned)
+
+            st.write("### DDMind Recommendations:")
+            st.write(st.session_state.json_response["recommendations"])
+
+        except Exception as e:
+            st.error(f"Error reading file: {e}")
+            return
+
+    if st.session_state.df_cleaned is not None and st.session_state.json_response is not None:
+        df_cleaned = st.session_state.df_cleaned
+        json_response = st.session_state.json_response
+
+        analysis_types = json_response.get("analysis_types", ["Basic Analysis"])
+        filters = json_response.get("filters", df_cleaned.select_dtypes(include=['object']).columns.tolist())
+        value_columns = json_response.get("value_columns", df_cleaned.select_dtypes(include=['int64', 'float64']).columns.tolist())
+        time_periods = json_response.get("time_periods", ["Monthly", "Quarterly", "Yearly"])
+        date_columns = json_response.get("date_columns", [col for col in df_cleaned.columns if 'date' in col.lower()])
+
+        with st.form(key='analysis_form'):
+            col1, col2 = st.columns(2)
+
+            with col1:
+                st.write("### Select Variables")
+                selected_analysis = st.selectbox("Analysis Type", ['Select...'] + analysis_types, key='analysis_type')
+                selected_filter = st.selectbox("Topic", ['Select...'] + filters, key='filter')
+                
+                if selected_filter and selected_filter != 'Select...':
+                    unique_values = sorted(df_cleaned[selected_filter].dropna().unique())
+                    specific_filter_options = ['All'] + list(unique_values)
+                    selected_subfilter = st.selectbox(
+                        f"Select {selected_filter}", 
+                        options=specific_filter_options,
+                        index=0,
+                        key='subfilter'
+                    )
+                else:
+                    selected_subfilter = st.selectbox(
+                        "Select Specific Filter",
+                        ['Select Topic First'],
+                        disabled=False,
+                        key='subfilter_disabled'
+                    )
+
+            with col2:
+                st.write("###  ")
+                selected_value = st.selectbox("Value", ['Select...'] + value_columns, key='value')
+                selected_time = st.selectbox("Time Period", ['Select...'] + time_periods, key='time')
+
+                if date_columns:
+                    date_options = ['Select...'] + date_columns
+                else:
+                    date_options = ['Select...', 'None available']
+                selected_date = st.selectbox("Date", date_options, key='date')
+
+            submit_button = st.form_submit_button("Run Analysis")
+
+            #Ensure all selections are valid before running the analysis
+            all_selected = (
+                selected_analysis != 'Select...' and
+                selected_filter != 'Select...' and
+                selected_subfilter != 'Select...' and
+                selected_value != 'Select...' and
+                selected_time != 'Select...' and
+                selected_date != 'Select...'
+            )
+
+            if submit_button and not all_selected:
+                st.error("Please select all options before running the analysis.")
+                return
+
+        if submit_button:
+            if selected_subfilter == 'All':
+                df_analysis = df_cleaned
+            else:
+                df_analysis = df_cleaned[df_cleaned[selected_filter] == selected_subfilter]
+
+            if selected_filter in df_analysis.columns and selected_value in df_analysis.columns:
+                try:
+                    st.write("### Analysis Result:")
+
+                    if selected_date != "None available":
+                        df_analysis = process_time_period(df_analysis.copy(), selected_date, selected_time)
+                        
+                        analysis_result = df_analysis.groupby(['period', selected_filter])[selected_value].agg(['sum', 'mean', 'count'])
+                        result_df = analysis_result.reset_index()
+                        result_df.columns = ['Time Period', selected_filter, 'Sum', 'Average', 'Count']
+                        result_df = result_df.sort_values('Time Period')
+                        
+                        value_df = result_df.pivot(index=selected_filter, columns='Time Period', values='Sum')
+                        avg_df = result_df.pivot(index=selected_filter, columns='Time Period', values='Average')
+                        count_df = result_df.pivot(index=selected_filter, columns='Time Period', values='Count')
+                        
+                        total_sum = value_df.sum()
+                        pct_df = value_df.div(total_sum) * 100
+                        growth_df = calculate_growth(value_df)
+                        concentration_df = calculate_concentration(value_df)
+                        total_sum_df = pd.DataFrame(value_df.sum()).T
+                        total_sum_df.index = ['Total']
+
+                    else:
+                        analysis_result = df_analysis.groupby(selected_filter)[selected_value].agg(['sum', 'mean', 'count'])
+                        result_df = analysis_result.reset_index()
+                        
+                        value_df = result_df.set_index(selected_filter)[['sum']]
+                        avg_df = result_df.set_index(selected_filter)[['mean']]
+                        count_df = result_df.set_index(selected_filter)[['count']]
+                        pct_df = value_df.div(value_df.sum()) * 100
+                        growth_df = pd.DataFrame(index=value_df.index, columns=['Growth'])
+                        concentration_df = calculate_concentration(value_df)
+                        total_sum_df = pd.DataFrame(value_df.sum()).T
+                        total_sum_df.index = ['Total']
+
+                    # =Create all analysis tabs using the new function
+                    create_analysis_tabs(
+                        value_df, 
+                        total_sum_df, 
+                        pct_df, 
+                        avg_df, 
+                        growth_df, 
+                        count_df, 
+                        concentration_df,
+                        selected_value,
+                        selected_filter
+                    )
+
+                    analysis_dfs = {
+                        "Value": value_df,
+                        "Total Sum": total_sum_df,
+                        "Percentage": pct_df,
+                        "Average": avg_df,
+                        "Growth": growth_df,
+                        "Count": count_df,
+                        "Concentration": concentration_df
+                    }
+
+                    excel_data = to_excel_download_link(analysis_dfs)
+
+                    st.session_state.analysis_dfs = analysis_dfs
+                    st.session_state.analysis_complete = True
+                    st.session_state.excel_data = excel_data
+
+                except Exception as e:
+                    st.error(f"An error occurred during analysis: {e}")
+
+        if st.session_state.analysis_complete:
+            if st.button("Generate Insights"):
+                try:
+                    full_summary = "\n\n".join([
+                        f"{name} Analysis:\n{df.to_string()}"
+                        for name, df in st.session_state.analysis_dfs.items()
+                    ])
+
+                    with st.spinner("Generating Insights..."):
+                        recommendations = generate_recommendations_from_file(full_summary)
+                        st.write("### DDMind Insights:")
+                        st.write(recommendations)
+
+                except Exception as e:
+                    st.error(f"Recommendation generation error: {e}")
+
+            st.download_button(
+                label="Download Analysis Results",
+                data=st.session_state.excel_data,
+                file_name=f"{selected_analysis}_{selected_value}_by_{selected_filter}_{selected_subfilter}_{selected_time}.xlsx",
+                mime="application/vnd.openxmlformats-officedocument.spreadsheetml.sheet",
+            )
+
+if __name__ == "__main__":
+    main()